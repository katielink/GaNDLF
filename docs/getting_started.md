This document will help you get started with GaNDLF using a few representative examples.


## Installation

Please follow the [installation instructions](./setup.md) to install GaNDLF. When the installation is complete, you should end up with the shell that looks like the following, which indicates that the GaNDLF virtual environment has been activated:

```bash
(venv_gandlf) $> ### subsequent commands go here
```

<<<<<<< HEAD
[Back To Top &uarr;](#table-of-contents)

## Running GaNDLF with GitHub Codespaces

Alternatively, you can launch a [Codespace](https://github.com/features/codespaces) for GaNDLF by clicking this link: 

[![Open in GitHub Codespaces](https://github.com/codespaces/badge.svg)](https://github.com/codespaces/new?hide_repo_select=true&ref=master&repo=342691278)

A codespace will open in a web-based version of [Visual Studio Code](https://code.visualstudio.com/). The [dev container](.devcontainer/devcontainer.json) is fully configured with software needed for this project.

**Note**: Dev containers is an open spec which is supported by [GitHub Codespaces](https://github.com/codespaces) and [other tools](https://containers.dev/supporting).
=======
>>>>>>> 659973a2

## Sample Data

Sample data will be used for our extensive automated unit tests in all examples. You can download the sample data from [this link](https://upenn.box.com/shared/static/y8162xkq1zz5555ye3pwadry2m2e39bs.zip). Example of how to do this from the terminal is shown below:

```bash
# continue from previous shell
(venv_gandlf) $> wget https://upenn.box.com/shared/static/y8162xkq1zz5555ye3pwadry2m2e39bs.zip -O ./gandlf_sample_data.zip
(venv_gandlf) $> unzip ./gandlf_sample_data.zip
# this should extract a directory called `data` in the current directory
```
The `data` directory content should look like the example below (for brevity, these locations shall be referred to as `${GANDLF_DATA}` in the rest of the document):

```bash
# continue from previous shell
(venv_gandlf) $>  ls data
2d_histo_segmentation    2d_rad_segmentation    3d_rad_segmentation
# and a bunch of CSVs which can be ignored
```

**Note**: When using your own data, it is vital to correctly [prepare your data](https://mlcommons.github.io/GaNDLF/usage#preparing-the-data) prior to using it for any computational task (such as AI training or inference).


## Segmentation
### Segmentation using 3D Radiology Images

1. Download and extract the sample data as described in the [sample data](#sample-data) as described above. Alternatively, you can use your own data.
2. [Construct the main data file](https://mlcommons.github.io/GaNDLF/usage#constructing-the-data-csv) that will be used for the entire computation cycle. For the sample data for this task, the base location is `${GANDLF_DATA}/3d_rad_segmentation`, and it will be referred to as `${GANDLF_DATA_3DRAD}` in the rest of the document. Furthermore, the CSV should look like the example below (currently, the `Label` header is unused and ignored for classification/regression, which use the `ValueToPredict` header):

    ```csv
    SubjectID,Channel_0,Label
    001,${GANDLF_DATA_3DRAD}/001/image.nii.gz,${GANDLF_DATA_3DRAD}/001/mask.nii.gz
    002,${GANDLF_DATA_3DRAD}/002/image.nii.gz,${GANDLF_DATA_3DRAD}/002/mask.nii.gz
    003,${GANDLF_DATA_3DRAD}/003/image.nii.gz,${GANDLF_DATA_3DRAD}/003/mask.nii.gz
    004,${GANDLF_DATA_3DRAD}/004/image.nii.gz,${GANDLF_DATA_3DRAD}/004/mask.nii.gz
    005,${GANDLF_DATA_3DRAD}/005/image.nii.gz,${GANDLF_DATA_3DRAD}/005/mask.nii.gz
    006,${GANDLF_DATA_3DRAD}/006/image.nii.gz,${GANDLF_DATA_3DRAD}/006/mask.nii.gz
    007,${GANDLF_DATA_3DRAD}/007/image.nii.gz,${GANDLF_DATA_3DRAD}/007/mask.nii.gz
    008,${GANDLF_DATA_3DRAD}/008/image.nii.gz,${GANDLF_DATA_3DRAD}/008/mask.nii.gz
    009,${GANDLF_DATA_3DRAD}/009/image.nii.gz,${GANDLF_DATA_3DRAD}/009/mask.nii.gz
    010,${GANDLF_DATA_3DRAD}/010/image.nii.gz,${GANDLF_DATA_3DRAD}/010/mask.nii.gz
    ```
3. [Construct the configuration file](https://mlcommons.github.io/GaNDLF/usage#customize-the-training) to help design the computation (training and inference) pipeline. An example file for this task can be found [here](https://github.com/mlcommons/GaNDLF/blob/master/samples/config_getting_started_segmentation_rad3d.yaml). This configuration has various levels of customization, and those details are presented on [this page](https://mlcommons.github.io/GaNDLF/customize).
4. Now you are ready to [train your model](https://mlcommons.github.io/GaNDLF/usage#running-gandlf-traininginference).
5. Once the model is trained, you can infer it on unseen data. Remember to construct a [similar data file](https://mlcommons.github.io/GaNDLF/usage#constructing-the-data-csv) for the unseen data, just without `Label` or `ValueToPredict` headers.

### Segmentation using 2D Histology Images

1. Download and extract the sample data as described in the [sample data](#sample-data) as described above. Alternatively, you can use your own data.
2. [Extract patches/tiles from the full-size whole slide images](https://mlcommons.github.io/GaNDLF/usage#offline-patch-extraction-for-histology-images-only) for training. A sample configuration to extract patches is presented [here](https://github.com/mlcommons/GaNDLF/blob/master/samples/config_getting_started_segmentation_histo2d_patchExtraction.yaml):
    ```yaml
    num_patches: 3
    patch_size:
    - 1000m
    - 1000m
    ```
3. Assuming the output will be stored in `${GANDLF_DATA}/histo_patches_output`, you can refer to this location as `${GANDLF_DATA_HISTO_PATCHES}` in the rest of the document.
4. [Construct the main data file](https://mlcommons.github.io/GaNDLF/usage#constructing-the-data-csv) that will be used for the entire computation cycle. The sample data for this task should be generated after [the patches are extracted](https://mlcommons.github.io/GaNDLF/usage#offline-patch-extraction-for-histology-images-only). It should look like the following example (currently, the `Label` header is unused and ignored for classification/regression, which use the `ValueToPredict` header):

    ```csv
    SubjectID,Channel_0,Label
    1,${GANDLF_DATA_HISTO_PATCHES}/1/image/image_patch_720-3344.png,${GANDLF_DATA_HISTO_PATCHES}/1/mask/mask_patch_720-3344_LM.png
    1,${GANDLF_DATA_HISTO_PATCHES}/1/image/image_patch_816-3488.png,${GANDLF_DATA_HISTO_PATCHES}/1/mask/mask_patch_816-3488_LM.png
    1,${GANDLF_DATA_HISTO_PATCHES}/1/image/image_patch_960-3376.png,${GANDLF_DATA_HISTO_PATCHES}/1/mask/mask_patch_960-3376_LM.png
    1,${GANDLF_DATA_HISTO_PATCHES}/1/image/image_patch_976-3520.png,${GANDLF_DATA_HISTO_PATCHES}/1/mask/mask_patch_976-3520_LM.png
    1,${GANDLF_DATA_HISTO_PATCHES}/1/image/image_patch_1024-3216.png,${GANDLF_DATA_HISTO_PATCHES}/1/mask/mask_patch_1024-3216_LM.png
    1,${GANDLF_DATA_HISTO_PATCHES}/1/image/image_patch_1104-3360.png,${GANDLF_DATA_HISTO_PATCHES}/1/mask/mask_patch_1104-3360_LM.png
    1,${GANDLF_DATA_HISTO_PATCHES}/1/image/image_patch_1168-3104.png,${GANDLF_DATA_HISTO_PATCHES}/1/mask/mask_patch_1168-3104_LM.png
    1,${GANDLF_DATA_HISTO_PATCHES}/1/image/image_patch_1248-3248.png,${GANDLF_DATA_HISTO_PATCHES}/1/mask/mask_patch_1248-3248_LM.png
    1,${GANDLF_DATA_HISTO_PATCHES}/1/image/image_patch_1312-3056.png,${GANDLF_DATA_HISTO_PATCHES}/1/mask/mask_patch_1312-3056_LM.png
    1,${GANDLF_DATA_HISTO_PATCHES}/1/image/image_patch_1392-3200.png,${GANDLF_DATA_HISTO_PATCHES}/1/mask/mask_patch_1392-3200_LM.png
    2,${GANDLF_DATA_HISTO_PATCHES}/2/image/image_patch_720-3344.png,${GANDLF_DATA_HISTO_PATCHES}/2/mask/mask_patch_720-3344_LM.png
    2,${GANDLF_DATA_HISTO_PATCHES}/2/image/image_patch_816-3488.png,${GANDLF_DATA_HISTO_PATCHES}/2/mask/mask_patch_816-3488_LM.png
    2,${GANDLF_DATA_HISTO_PATCHES}/2/image/image_patch_960-3376.png,${GANDLF_DATA_HISTO_PATCHES}/2/mask/mask_patch_960-3376_LM.png
    2,${GANDLF_DATA_HISTO_PATCHES}/2/image/image_patch_976-3520.png,${GANDLF_DATA_HISTO_PATCHES}/2/mask/mask_patch_976-3520_LM.png
    2,${GANDLF_DATA_HISTO_PATCHES}/2/image/image_patch_1024-3216.png,${GANDLF_DATA_HISTO_PATCHES}/2/mask/mask_patch_1024-3216_LM.png
    2,${GANDLF_DATA_HISTO_PATCHES}/2/image/image_patch_1104-3360.png,${GANDLF_DATA_HISTO_PATCHES}/2/mask/mask_patch_1104-3360_LM.png
    2,${GANDLF_DATA_HISTO_PATCHES}/2/image/image_patch_1168-3104.png,${GANDLF_DATA_HISTO_PATCHES}/2/mask/mask_patch_1168-3104_LM.png
    2,${GANDLF_DATA_HISTO_PATCHES}/2/image/image_patch_1248-3248.png,${GANDLF_DATA_HISTO_PATCHES}/2/mask/mask_patch_1248-3248_LM.png
    2,${GANDLF_DATA_HISTO_PATCHES}/2/image/image_patch_1312-3056.png,${GANDLF_DATA_HISTO_PATCHES}/2/mask/mask_patch_1312-3056_LM.png
    2,${GANDLF_DATA_HISTO_PATCHES}/2/image/image_patch_1392-3200.png,${GANDLF_DATA_HISTO_PATCHES}/2/mask/mask_patch_1392-3200_LM.png
    ```
5. [Construct the configuration file](https://mlcommons.github.io/GaNDLF/usage#customize-the-training) that will help design the computation (training and inference) pipeline. An example file for this task can be found [here](https://github.com/mlcommons/GaNDLF/blob/master/samples/config_getting_started_segmentation_histo2d.yaml). This configuration has various levels of customization, and those details are presented on [this page](https://mlcommons.github.io/GaNDLF/customize).
6. Now you are ready to [train your model](https://mlcommons.github.io/GaNDLF/usage#running-gandlf-traininginference).
7. Once the model is trained, you can infer it on unseen data. Remember to construct a [similar data file](https://mlcommons.github.io/GaNDLF/usage#constructing-the-data-csv) for the unseen data, but without `Label` or `ValueToPredict` headers.

**Note**: Please consider the [special considerations for histology images during inference](https://mlcommons.github.io/GaNDLF/usage#special-note-for-inference-for-histology-images).


## Classification
### Classification using 3D Radiology Images

1. Download and extract the sample data as described in the [sample data](#sample-data) as described above. Alternatively, you can use your own data.
2. [Construct the main data file](https://mlcommons.github.io/GaNDLF/usage#constructing-the-data-csv) that will be used for the entire computation cycle. For the sample data for this task, the base location is `${GANDLF_DATA}/3d_rad_segmentation`, and it will be referred to as `${GANDLF_DATA_3DRAD}` in the rest of the document. The CSV should look like the following example (currently, the `Label` header is unused and ignored for classification/regression, which use the `ValueToPredict` header):

    ```csv
    SubjectID,Channel_0,ValueToPredict
    001,${GANDLF_DATA_3DRAD}/001/image.nii.gz,0
    002,${GANDLF_DATA_3DRAD}/002/image.nii.gz,1
    003,${GANDLF_DATA_3DRAD}/003/image.nii.gz,0
    004,${GANDLF_DATA_3DRAD}/004/image.nii.gz,2
    005,${GANDLF_DATA_3DRAD}/005/image.nii.gz,0
    006,${GANDLF_DATA_3DRAD}/006/image.nii.gz,1
    007,${GANDLF_DATA_3DRAD}/007/image.nii.gz,0
    008,${GANDLF_DATA_3DRAD}/008/image.nii.gz,2
    009,${GANDLF_DATA_3DRAD}/009/image.nii.gz,0
    010,${GANDLF_DATA_3DRAD}/010/image.nii.gz,1
    ```
3. [Construct the configuration file](https://mlcommons.github.io/GaNDLF/usage#customize-the-training) that will help design the computation (training and inference) pipeline. An example file for this task can be found [here](https://github.com/mlcommons/GaNDLF/blob/master/samples/config_getting_started_classification_rad3d.yaml). This configuration has various levels of customization, and those details are presented on [this page](https://mlcommons.github.io/GaNDLF/customize).
4. Now you are ready to [train your model](https://mlcommons.github.io/GaNDLF/usage#running-gandlf-traininginference).
5. Once the model is trained, you can infer it on unseen data. Remember to construct a [similar data file](https://mlcommons.github.io/GaNDLF/usage#constructing-the-data-csv) for the unseen data, but without `Label` or `ValueToPredict` headers.

### Classification (patch-level) using 2D Histology Images

1. Download and extract the sample data as described in the [sample data](#sample-data) as described above. Alternatively, you can use your own data.
2. [Extract patches/tiles from the full-size whole slide images](https://mlcommons.github.io/GaNDLF/usage#offline-patch-extraction-for-histology-images-only) for training. A sample configuration to extract patches is presented [here](https://github.com/mlcommons/GaNDLF/blob/master/samples/config_getting_started_segmentation_histo2d_patchExtraction.yaml):
    ```yaml
    num_patches: 3
    patch_size:
    - 1000m
    - 1000m
    ```
3. Assuming the output will be stored in `${GANDLF_DATA}/histo_patches_output`, you can refer to this location as `${GANDLF_DATA_HISTO_PATCHES}` in the rest of the document.
4. [Construct the main data file](https://mlcommons.github.io/GaNDLF/usage#constructing-the-data-csv) that will be used for the entire computation cycle. The sample data for this task should be generated after [the patches are extracted](https://mlcommons.github.io/GaNDLF/usage#offline-patch-extraction-for-histology-images-only). It should look like the following example (currently, the `Label` header is unused and ignored for classification/regression, which use the `ValueToPredict` header):

    ```csv
    SubjectID,Channel_0,ValueToPredict
    1,${GANDLF_DATA_HISTO_PATCHES}/1/image/image_patch_720-3344.png,0
    1,${GANDLF_DATA_HISTO_PATCHES}/1/image/image_patch_816-3488.png,0
    1,${GANDLF_DATA_HISTO_PATCHES}/1/image/image_patch_960-3376.png,0
    1,${GANDLF_DATA_HISTO_PATCHES}/1/image/image_patch_976-3520.png,0
    1,${GANDLF_DATA_HISTO_PATCHES}/1/image/image_patch_1024-3216.png,1
    1,${GANDLF_DATA_HISTO_PATCHES}/1/image/image_patch_1104-3360.png,1
    1,${GANDLF_DATA_HISTO_PATCHES}/1/image/image_patch_1168-3104.png,1
    1,${GANDLF_DATA_HISTO_PATCHES}/1/image/image_patch_1248-3248.png,1
    1,${GANDLF_DATA_HISTO_PATCHES}/1/image/image_patch_1312-3056.png,1
    1,${GANDLF_DATA_HISTO_PATCHES}/1/image/image_patch_1392-3200.png,1
    2,${GANDLF_DATA_HISTO_PATCHES}/2/image/image_patch_720-3344.png,0
    2,${GANDLF_DATA_HISTO_PATCHES}/2/image/image_patch_816-3488.png,0
    2,${GANDLF_DATA_HISTO_PATCHES}/2/image/image_patch_960-3376.png,0
    2,${GANDLF_DATA_HISTO_PATCHES}/2/image/image_patch_976-3520.png,0
    2,${GANDLF_DATA_HISTO_PATCHES}/2/image/image_patch_1024-3216.png,1
    2,${GANDLF_DATA_HISTO_PATCHES}/2/image/image_patch_1104-3360.png,1
    2,${GANDLF_DATA_HISTO_PATCHES}/2/image/image_patch_1168-3104.png,0
    2,${GANDLF_DATA_HISTO_PATCHES}/2/image/image_patch_1248-3248.png,1
    2,${GANDLF_DATA_HISTO_PATCHES}/2/image/image_patch_1312-3056.png,1
    2,${GANDLF_DATA_HISTO_PATCHES}/2/image/image_patch_1392-3200.png,1
    ```
5. [Construct the configuration file](https://mlcommons.github.io/GaNDLF/usage#customize-the-training) that will help design the computation (training and inference) pipeline. An example file for this task can be found [here](https://github.com/mlcommons/GaNDLF/blob/master/samples/config_getting_started_classification_histo2d.yaml). This configuration has various levels of customization, and those details are presented on [this page](https://mlcommons.github.io/GaNDLF/customize).
6. Now you are ready to [train your model](https://mlcommons.github.io/GaNDLF/usage#running-gandlf-traininginference).
7. Once the model is trained, you can infer it on unseen data. Remember to construct a [similar data file](https://mlcommons.github.io/GaNDLF/usage#constructing-the-data-csv) for the unseen data, but without `Label` or `ValueToPredict` headers.

**Note**: Please consider the [special considerations for histology images during inference](https://mlcommons.github.io/GaNDLF/usage#special-note-for-inference-for-histology-images).


## Regression
### Regression using 3D Radiology Images

1. Download and extract the sample data as described in the [sample data](#sample-data) as described above. Alternatively, you can use your own data.
2. [Construct the main data file](https://mlcommons.github.io/GaNDLF/usage#constructing-the-data-csv) that will be used for the entire computation cycle. For the sample data for this task, the base location is `${GANDLF_DATA}/3d_rad_segmentation`, and it will be referred to as `${GANDLF_DATA_3DRAD}` in the rest of the document. The CSV should look like the following example (currently, the `Label` header is unused and ignored for classification/regression, which use the `ValueToPredict` header):

    ```csv
    SubjectID,Channel_0,ValueToPredict
    001,${GANDLF_DATA_3DRAD}/001/image.nii.gz,0.4
    002,${GANDLF_DATA_3DRAD}/002/image.nii.gz,1.2
    003,${GANDLF_DATA_3DRAD}/003/image.nii.gz,0.2
    004,${GANDLF_DATA_3DRAD}/004/image.nii.gz,2.3
    005,${GANDLF_DATA_3DRAD}/005/image.nii.gz,0.4
    006,${GANDLF_DATA_3DRAD}/006/image.nii.gz,1.2
    007,${GANDLF_DATA_3DRAD}/007/image.nii.gz,0.3
    008,${GANDLF_DATA_3DRAD}/008/image.nii.gz,2.2
    009,${GANDLF_DATA_3DRAD}/009/image.nii.gz,0.1
    010,${GANDLF_DATA_3DRAD}/010/image.nii.gz,1.5
    ```
3. [Construct the configuration file](https://mlcommons.github.io/GaNDLF/usage#customize-the-training) that will help design the computation (training and inference) pipeline. An example file for this task can be found [here](https://github.com/mlcommons/GaNDLF/blob/master/samples/config_getting_started_regression_rad3d.yaml). This configuration has various levels of customization, and those details are presented on [this page](https://mlcommons.github.io/GaNDLF/customize).
4. Now you are ready to [train your model](https://mlcommons.github.io/GaNDLF/usage#running-gandlf-traininginference).
5. Once the model is trained, you can infer it on unseen data. Remember to construct a [similar data file](https://mlcommons.github.io/GaNDLF/usage#constructing-the-data-csv) for the unseen data, but without `Label` or `ValueToPredict` headers.

### Regression (patch-level) using 2D Histology Images

1. Download and extract the sample data as described in the [sample data](#sample-data) as described above. Alternatively, you can use your own data.
2. [Extract patches/tiles from the full-size whole slide images](https://mlcommons.github.io/GaNDLF/usage#offline-patch-extraction-for-histology-images-only) for training. A sample configuration to extract patches is presented [here](https://github.com/mlcommons/GaNDLF/blob/master/samples/config_getting_started_segmentation_histo2d_patchExtraction.yaml):
    ```yaml
    num_patches: 3
    patch_size:
    - 1000m
    - 1000m
    ```
3. Assuming the output will be stored in `${GANDLF_DATA}/histo_patches_output`, you can refer to this location as `${GANDLF_DATA_HISTO_PATCHES}` in the rest of the document.
4. [Construct the main data file](https://mlcommons.github.io/GaNDLF/usage#constructing-the-data-csv) that will be used for the entire computation cycle. The sample data for this task should be generated after [the patches are extracted](https://mlcommons.github.io/GaNDLF/usage#offline-patch-extraction-for-histology-images-only). It should look like the following example (currently, the `Label` header is unused and ignored for classification/regression, which use the `ValueToPredict` header):

    ```csv
    SubjectID,Channel_0,ValueToPredict
    1,${GANDLF_DATA_HISTO_PATCHES}/1/image/image_patch_720-3344.png,0.1
    1,${GANDLF_DATA_HISTO_PATCHES}/1/image/image_patch_816-3488.png,0.2
    1,${GANDLF_DATA_HISTO_PATCHES}/1/image/image_patch_960-3376.png,0.3
    1,${GANDLF_DATA_HISTO_PATCHES}/1/image/image_patch_976-3520.png,0.6
    1,${GANDLF_DATA_HISTO_PATCHES}/1/image/image_patch_1024-3216.png,1.5
    1,${GANDLF_DATA_HISTO_PATCHES}/1/image/image_patch_1104-3360.png,1.3
    1,${GANDLF_DATA_HISTO_PATCHES}/1/image/image_patch_1168-3104.png,1.0
    1,${GANDLF_DATA_HISTO_PATCHES}/1/image/image_patch_1248-3248.png,1.5
    1,${GANDLF_DATA_HISTO_PATCHES}/1/image/image_patch_1312-3056.png,1.1
    1,${GANDLF_DATA_HISTO_PATCHES}/1/image/image_patch_1392-3200.png,1.2
    2,${GANDLF_DATA_HISTO_PATCHES}/2/image/image_patch_720-3344.png,0.4
    2,${GANDLF_DATA_HISTO_PATCHES}/2/image/image_patch_816-3488.png,0.5
    2,${GANDLF_DATA_HISTO_PATCHES}/2/image/image_patch_960-3376.png,0.2
    2,${GANDLF_DATA_HISTO_PATCHES}/2/image/image_patch_976-3520.png,0.5
    2,${GANDLF_DATA_HISTO_PATCHES}/2/image/image_patch_1024-3216.png,1.2
    2,${GANDLF_DATA_HISTO_PATCHES}/2/image/image_patch_1104-3360.png,1.2
    2,${GANDLF_DATA_HISTO_PATCHES}/2/image/image_patch_1168-3104.png,0.2
    2,${GANDLF_DATA_HISTO_PATCHES}/2/image/image_patch_1248-3248.png,1.3
    2,${GANDLF_DATA_HISTO_PATCHES}/2/image/image_patch_1312-3056.png,1.2
    2,${GANDLF_DATA_HISTO_PATCHES}/2/image/image_patch_1392-3200.png,1.1
    ```
4. [Construct the configuration file](https://mlcommons.github.io/GaNDLF/usage#customize-the-training) that will help design the computation (training and inference) pipeline. An example file for this task can be found [here](https://github.com/mlcommons/GaNDLF/blob/master/samples/config_getting_started_regression_histo2d.yaml). This configuration has various levels of customization, and those details are presented on [this page](https://mlcommons.github.io/GaNDLF/customize).
5. Now you are ready to [train your model](https://mlcommons.github.io/GaNDLF/usage#running-gandlf-traininginference).
6. Once the model is trained, you can infer it on unseen data. Remember to construct a [similar data file](https://mlcommons.github.io/GaNDLF/usage#constructing-the-data-csv) for the unseen data, but without `Label` or `ValueToPredict` headers.
7. **Note**: Please consider the [special considerations for histology images during inference](https://mlcommons.github.io/GaNDLF/usage#special-note-for-inference-for-histology-images).<|MERGE_RESOLUTION|>--- conflicted
+++ resolved
@@ -9,8 +9,6 @@
 (venv_gandlf) $> ### subsequent commands go here
 ```
 
-<<<<<<< HEAD
-[Back To Top &uarr;](#table-of-contents)
 
 ## Running GaNDLF with GitHub Codespaces
 
@@ -20,9 +18,8 @@
 
 A codespace will open in a web-based version of [Visual Studio Code](https://code.visualstudio.com/). The [dev container](.devcontainer/devcontainer.json) is fully configured with software needed for this project.
 
-**Note**: Dev containers is an open spec which is supported by [GitHub Codespaces](https://github.com/codespaces) and [other tools](https://containers.dev/supporting).
-=======
->>>>>>> 659973a2
+**Note**: Dev Containers is an open spec which is supported by [GitHub Codespaces](https://github.com/codespaces) and [other tools](https://containers.dev/supporting).
+
 
 ## Sample Data
 
