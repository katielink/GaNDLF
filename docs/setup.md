--- conflicted
+++ resolved
@@ -27,10 +27,7 @@
 conda activate venv_gandlf
 conda install -c conda-forge mamba -y # [OPTIONAL] mamba allows for faster dependency solving
 mamba install -c pytorch pytorch torchvision -y # 1.8.0 installs cuda 10.2 by default, personalize based on your system via https://pytorch.org/get-started/locally
-<<<<<<< HEAD
 pip install openvino-dev
-=======
->>>>>>> a31f0652
 pip install -e .
 
 ## alternatively you can also use:
