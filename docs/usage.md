--- conflicted
+++ resolved
@@ -392,9 +392,8 @@
 
 The resulting MLCube can be used to calculate any metrics supported in GaNDLF. You can configure which metrics to be calculated by passing a GaNDLF config file when running the MLCube.
 
-<<<<<<< HEAD
 For more information about using a custom entrypoint script, see the examples [here](https://github.com/mlcommons/GaNDLF/tree/master/mlcube).
-=======
+
 ## Federating your model using OpenFL
 
 Once you have a model definition, it is easy to perform federated learning using the [Open Federated Learning (OpenFL) library](https://github.com/securefederatedai/openfl). Follow the tutorial in [this page](https://openfl.readthedocs.io/en/latest/running_the_federation_with_gandlf.html) to get started.
@@ -403,7 +402,6 @@
 ## Federating your model evaluation using MedPerf
 
 Once you have a trained model, you can perform [federated evaluation](https://flower.dev/docs/tutorial/Flower-0-What-is-FL.html#Federated-evaluation) using [MedPerf](https://medperf.org/). Follow the tutorial in [this page](https://docs.medperf.org/mlcubes/gandlf_mlcube/) to get started.
->>>>>>> e434b26b
 
 !!! note
   Please note that in order to create a GaNDLF MLCube, for technical reasons, you need write access to the GaNDLF package. With a virtual environment this should be automatic. See the [installation instructions](./setup.md#installation).
