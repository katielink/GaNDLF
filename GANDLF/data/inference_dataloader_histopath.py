#!/usr/bin/env python3
# -*- coding: utf-8 -*-
"""
Created on Fri Mar  8 20:03:35 2019

@author: siddhesh
"""

import os
import numpy as np
from torch.utils.data.dataset import Dataset

import tiffslide as openslide
from skimage.transform import resize
from skimage.filters import threshold_otsu, median
from skimage.morphology import binary_closing, disk
from scipy.ndimage import binary_fill_holes
from GANDLF.OPM.opm.utils import tissue_mask


def get_tissue_mask(image):
    """
    This function is used to generate tissue masks
    works for patches too i guess

    Args:
        img_rgb (numpy.array): Input image.
        rgb_min (int, optional): The minimum threshold. Defaults to 50.

    Returns:
        numpy.array: The tissue mask.
    """
    resized_image = resize(image, (512, 512), anti_aliasing=True)
    mask = tissue_mask(resized_image)

    # upsample the mask to original size with nearest neighbor interpolation
    mask = resize(mask, (image.shape[0], image.shape[1]), order=0, mode="constant")

    return mask


class InferTumorSegDataset(Dataset):
    def __init__(
        self,
        wsi_path,
        patch_size,
        stride_size,
        selected_level,
        mask_level,
        transform=None,
    ):
        self.transform = transform
        self._wsi_path = wsi_path
        self._patch_size = patch_size
        if self._patch_size[-1] == 1:
            self._patch_size = self._patch_size[:-1]
        self._stride_size = stride_size
        self._selected_level = selected_level
        self._mask_level = mask_level
        self._os_image = openslide.open_slide(os.path.join(self._wsi_path))
        self._points = []
        self._basic_preprocessing()

    def _basic_preprocessing(self):
        mask_xdim, mask_ydim = self._os_image.level_dimensions[self._mask_level]
        extracted_image = self._os_image.read_region(
            (0, 0),
            self._mask_level,
            (mask_xdim, mask_ydim),
            as_array=True,
        )
        mask = get_tissue_mask(extracted_image)
        del extracted_image

        # For some reason, tiffslide x, y coordinates are flipped
        # Fix is definitely needed
<<<<<<< HEAD
        width = self._os_image.properties[
            "tiffslide.level[" + str(self._selected_level) + "].height"
        ]
        height = self._os_image.properties[
            "tiffslide.level[" + str(self._selected_level) + "].width"
        ]
        if not (self._selected_level == self._mask_level):
=======
        width = self._os_image.properties["tiffslide.level[" + str(self._selected_level) + "].height"]
        height = self._os_image.properties["tiffslide.level[" + str(self._selected_level) + "].width"]
        if self._selected_level != self._mask_level:
>>>>>>> f1010182
            mask = resize(mask, (height, width))
        mask = (mask > 0).astype(np.uint8)

        # This is bugged because currently if mask_level is not equal to selected_level,
        # then this logic straight up does not work
        # You would have to scale the patch size appropriately for this to work correctly
        # Remove all the points which are closer to the boundary of the wsi
        # by accsesing the WSI level properties with
        # self._os_image.level_dimensions[self._selected_level]
        # Logic as if point + self.patch_size > wsi_dimensions
        # The move the point by the wsi_dimensions - (patch_size + self.points)
        # This is because the patch is not going to be extracted if it is
        # outside the wsi
        for i in range(0, width - self._patch_size[0], self._stride_size[0]):
            for j in range(0, height - self._patch_size[1], self._stride_size[1]):
                # If point goes beyond the wsi in y_dim, then move so that we can extract the patch
                if i + self._patch_size[0] > width:
                    i = width - self._patch_size[0]
                # If point goes beyond the wsi in x_dim, then move so that we can extract the patch
                if j + self._patch_size[1] > height:
                    j = height - self._patch_size[1]
                # If there is anything in the mask patch, only then consider it
                if np.any(
                    mask[i : i + self._patch_size[0], j : j + self._patch_size[1]]
                ):
                    self._points.append([i, j])

        self._points = np.array(self._points)
        self._points[:, [0, 1]] = self._points[:, [1, 0]]
        self._mask = mask

    def __len__(self):
        return len(self._points)

    def __getitem__(self, idx):
        """
        This function is used to return the patch and its location.

        Args:
            idx (int): The index of the patch.

        Returns:
            (string, int, int): The patch, x and y locations.
        """
        x_loc, y_loc = self._points[idx]
        patch = self._os_image.read_region(
            (x_loc, y_loc),
            self._selected_level,
            (self._patch_size[0], self._patch_size[1]),
            as_array=True,
        )

        # this is to ensure that channels come at the beginning
        patch = patch.transpose([2, 0, 1])
        # this is to ensure that we always have a z-stack before applying any torchio transforms
        patch = np.expand_dims(patch, axis=-1)
        if self.transform is not None:
            patch = self.transform(patch)

        # remove z-stack
        patch = patch.squeeze(-1)

        return patch, (x_loc, y_loc)<|MERGE_RESOLUTION|>--- conflicted
+++ resolved
@@ -74,19 +74,13 @@
 
         # For some reason, tiffslide x, y coordinates are flipped
         # Fix is definitely needed
-<<<<<<< HEAD
         width = self._os_image.properties[
             "tiffslide.level[" + str(self._selected_level) + "].height"
         ]
         height = self._os_image.properties[
+        ]
             "tiffslide.level[" + str(self._selected_level) + "].width"
-        ]
         if not (self._selected_level == self._mask_level):
-=======
-        width = self._os_image.properties["tiffslide.level[" + str(self._selected_level) + "].height"]
-        height = self._os_image.properties["tiffslide.level[" + str(self._selected_level) + "].width"]
-        if self._selected_level != self._mask_level:
->>>>>>> f1010182
             mask = resize(mask, (height, width))
         mask = (mask > 0).astype(np.uint8)
 
