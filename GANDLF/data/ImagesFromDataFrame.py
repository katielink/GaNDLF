--- conflicted
+++ resolved
@@ -64,14 +64,10 @@
 def positive_voxel_mask(image):
     return image > 0
 
-<<<<<<< HEAD
-def crop_external_zero_planes(patch_size, p=1):
-=======
 def nonzero_voxel_mask(image):
     return image != 0
 
-def crop_external_zero_planes(psize, p=1):
->>>>>>> 9427c68a
+def crop_external_zero_planes(patch_size, p=1):
     # p is only accepted as a parameter to capture when values other than one are attempted
     if p != 1:
         raise ValueError("crop_external_zero_planes cannot be performed with non-1 probability.")
