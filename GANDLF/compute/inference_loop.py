--- conflicted
+++ resolved
@@ -80,20 +80,6 @@
         )
         print(average_epoch_valid_loss, average_epoch_valid_metric)
     elif parameters["modality"] in ["path", "histo"]:
-<<<<<<< HEAD
-        # actual computation
-        for _, row in inferenceDataForTorch.iterrows():
-            subject_name = row[parameters["headers"]["subjectIDHeader"]]
-            print(
-                "Patient Slide       : ",
-                row[parameters["headers"]["subjectIDHeader"]],
-            )
-            print(
-                "Patient Location    : ",
-                row[parameters["headers"]["channelHeaders"]],
-            )
-            print(row[parameters["headers"]["channelHeaders"]].values[0])
-=======
         # set some defaults
         if not "slide_level" in parameters:
             parameters["slide_level"] = 0
@@ -113,39 +99,26 @@
         # actual computation
         for _, row in inferenceDataFromPickle.iterrows():
             subject_name = row[parameters["headers"]["subjectIDHeader"]]
->>>>>>> 4e3255be
             os_image = openslide.open_slide(
                 row[parameters["headers"]["channelHeaders"]].values[0]
             )
             level_width, level_height = os_image.level_dimensions[
                 int(parameters["slide_level"])
             ]
-<<<<<<< HEAD
-            subject_dest_dir = os.path.join(outputDir, subject_name)
-            os.makedirs(subject_dest_dir, exist_ok=True)
-=======
             subject_dest_dir = os.path.join(outputDir, str(subject_name))
             Path(subject_dest_dir).mkdir(parents=True, exist_ok=True)
->>>>>>> 4e3255be
 
             probs_map = np.zeros((level_height, level_width), dtype=np.float16)
             count_map = np.zeros((level_height, level_width), dtype=np.uint8)
 
-<<<<<<< HEAD
-=======
             patch_size = parameters["patch_size"]
 
->>>>>>> 4e3255be
             patient_dataset_obj = InferTumorSegDataset(
                 row[parameters["headers"]["channelHeaders"]].values[0],
                 patch_size=patch_size,
                 stride_size=parameters["stride_size"],
                 selected_level=parameters["slide_level"],
-<<<<<<< HEAD
-                mask_level=4,
-=======
                 mask_level=parameters["mask_level"],
->>>>>>> 4e3255be
             )
 
             dataloader = DataLoader(
@@ -179,33 +152,21 @@
             imsave(
                 os.path.join(
                     subject_dest_dir,
-<<<<<<< HEAD
-                    row[parameters["headers"]["subjectIDHeader"]] + "_prob.png",
-=======
                     str(row[parameters["headers"]["subjectIDHeader"]]) + "_prob.png",
->>>>>>> 4e3255be
                 ),
                 out,
             )
             imsave(
                 os.path.join(
                     subject_dest_dir,
-<<<<<<< HEAD
-                    row[parameters["headers"]["subjectIDHeader"]] + "_seg.png",
-=======
                     str(row[parameters["headers"]["subjectIDHeader"]]) + "_seg.png",
->>>>>>> 4e3255be
                 ),
                 out_thresh,
             )
             imsave(
                 os.path.join(
                     subject_dest_dir,
-<<<<<<< HEAD
-                    row[parameters["headers"]["subjectIDHeader"]] + "_count.png",
-=======
                     str(row[parameters["headers"]["subjectIDHeader"]]) + "_count.png",
->>>>>>> 4e3255be
                 ),
                 count_map,
             )
