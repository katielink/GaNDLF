import torch
import psutil
from .loss_and_metric import get_loss_and_metrics


def step(model, image, label, params):
    """
    Function that steps the model for a single batch

    Parameters
    ----------
    model : torch.model
        The model to process the input image with, it should support appropriate dimensions.
    image : torch.Tensor
        The input image stack according to requirements
    label : torch.Tensor
        The input label for the corresponding image label
    params : dict
        The parameters passed by the user yaml

    Returns
    -------
    loss : torch.Tensor
        The computed loss from the label and the output
    metric_output : torch.Tensor
        The computed metric from the label and the output
    output: torch.Tensor
        The final output of the model

    """
    if params["verbose"]:
        print(torch.cuda.memory_summary())
        print(
            "|===========================================================================|\n|                             CPU Utilization                            |\n|"
        )
        print("Load_Percent   :", psutil.cpu_percent(interval=None))
        print("MemUtil_Percent:", psutil.virtual_memory()[2])
        print(
            "|===========================================================================|\n|"
        )

    # for the weird cases where mask is read as an RGB image, ensure only the first channel is used
    if params["problem_type"] == "segmentation":
        if label.shape[0] == 3:
            label = label[0].unsqueeze(0)
            # this warning should only come up once
            if params["print_rgb_label_warning"]:
                print(
                    "WARNING: The label image is an RGB image, only the first channel will be used.",
                    flush=True,
                )
                params["print_rgb_label_warning"] = False

    if params["model"]["dimension"] == 2:
        image = torch.squeeze(image, -1)
        if "value_keys" in params:  # squeeze label for segmentation only
            if len(label.shape) > 1:
                label = torch.squeeze(label, -1)
    if params["model"]["amp"]:
        with torch.cuda.amp.autocast():
            output = model(image)
    else:
        output = model(image)

    if "medcam_enabled" in params and params["medcam_enabled"]:
        output, attention_map = output

<<<<<<< HEAD
    if params["problem_type"] == "classification":
        if len(label.shape) > 1:
                label = torch.squeeze(label, -1)
    # one-hot encoding of 'output' will probably be needed for segmentation
=======
    # one-hot encoding of 'label' will be needed for segmentation
>>>>>>> 568e5b23
    loss, metric_output = get_loss_and_metrics(image, label, output, params)

    if len(output) > 1:
        output = output[0]

    if params["model"]["dimension"] == 2:
        output = torch.unsqueeze(output, -1)
        if "medcam_enabled" in params and params["medcam_enabled"]:
            attention_map = torch.unsqueeze(attention_map, -1)

    if not ("medcam_enabled" in params and params["medcam_enabled"]):
        return loss, metric_output, output
    else:
        return loss, metric_output, output, attention_map<|MERGE_RESOLUTION|>--- conflicted
+++ resolved
@@ -65,14 +65,10 @@
     if "medcam_enabled" in params and params["medcam_enabled"]:
         output, attention_map = output
 
-<<<<<<< HEAD
     if params["problem_type"] == "classification":
         if len(label.shape) > 1:
                 label = torch.squeeze(label, -1)
     # one-hot encoding of 'output' will probably be needed for segmentation
-=======
-    # one-hot encoding of 'label' will be needed for segmentation
->>>>>>> 568e5b23
     loss, metric_output = get_loss_and_metrics(image, label, output, params)
 
     if len(output) > 1:
