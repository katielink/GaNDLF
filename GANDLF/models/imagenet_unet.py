--- conflicted
+++ resolved
@@ -13,22 +13,14 @@
     ) -> None:
         super(ImageNet_UNet, self).__init__(parameters)
 
-<<<<<<< HEAD
-=======
-        assert self.n_dimensions == 2, "ImageNet_UNet only supports 2D images"
-
->>>>>>> 19d40816
         decoder_use_batchnorm = False
         if parameters["model"]["norm_type"] == "batch":
             decoder_use_batchnorm = True
         decoder_use_batchnorm = parameters["model"].get(
             "decoder_use_batchnorm", decoder_use_batchnorm
         )
-<<<<<<< HEAD
-=======
         encoder_depth = parameters["model"].get("depth", 5)
         encoder_depth = parameters["model"].get("encoder_depth", encoder_depth)
->>>>>>> 19d40816
 
         self.model = smp.Unet(
             encoder_name=parameters["model"].get("encoder_name", "resnet152"),
@@ -40,11 +32,7 @@
             decoder_attention_type=parameters["model"].get(
                 "decoder_attention_type", None
             ),
-<<<<<<< HEAD
-            encoder_depth=parameters["model"].get("encoder_depth", 5),
-=======
             encoder_depth=encoder_depth,
->>>>>>> 19d40816
             decoder_channels=parameters["model"].get(
                 "decoder_channels", (256, 128, 64, 32, 16)
             ),
