# affix version
version:
  {
    minimum: 0.0.6,
    maximum: 0.0.7 # this should NOT be made a variable, but should be tested after every tag is created
  }
# Choose the model parameters here
model:
  {
    dimension: 3, # the dimension of the model and dataset: defines dimensionality of computations
    base_filters: 30, # 30 is for a GPU with 11GB VRAM - can be decreased/increased appropriately
    architecture: resunet, # options: unet, resunet, fcn, uinc
    final_layer: softmax, # can be either sigmoid, softmax or none (none == regression)
    class_list: '[0,1||2||4,1||4,4]', # Set the list of labels the model should train on and predict
    amp: True, # Set if you want to use Automatic Mixed Precision for your operations or not - options: True, False
    # n_channels: 3, # set the input channels - useful when reading RGB or images that have vectored pixel types
  }
# Set the Modality : rad for radiology, path for histopathology
modality: rad
weighted_loss: True
# Patch size during training - 2D patch for breast images since third dimension is not patched 
patch_size: [128,128,128]
# uniform: UniformSampler or label: LabelSampler
patch_sampler: uniform
# Number of epochs
num_epochs: 200
# Set the patience - measured in number of epochs after which, if the performance metric does not improve, exit the training loop - defaults to the number of epochs
patience: 20
# Set the batch size
batch_size: 1 # change according to available GPU memory - this is for 11GB
# Set the initial learning rate
learning_rate: 0.0001
# Learning rate scheduler - options: triangle, exp, reduce-on-lr, step, more to come soon - default hyperparameters can be changed thru code
scheduler: triangle
# Set which loss function you want to use - options : 'dc' - for dice only, 'dcce' - for sum of dice and CE and you can guess the next (only lower-case please)
# options: dc (dice only), dc_log (-log of dice), ce (), dcce (sum of dice and ce), mse () ...
# mse is the MSE defined by torch and can define a variable 'reduction'; see https://pytorch.org/docs/stable/generated/torch.nn.MSELoss.html#torch.nn.MSELoss
# use mse_torch for regression/classification problems and dice for segmentation
loss_function: dcce
#loss_function:
#  {
#    'mse':{
#      'reduction': 'mean' # see https://pytorch.org/docs/stable/generated/torch.nn.MSELoss.html#torch.nn.MSELoss for all options
#    }
#  }
# Which optimizer do you want to use - adam/sgd
opt: adam
# this parameter controls the nested training process
# performs randomized k-fold cross-validation
# split is performed using sklearn's KFold method
# for single fold run, use '-' before the fold number
nested_training:
  {
    testing: 5, # this controls the testing data splits for final model evaluation; use '1' if this is to be disabled
    validation: 5 # this controls the validation data splits for model training
  }
## pre-processing
# this constructs an order of transformations, which is applied to all images in the data loader
# order: resize --> threshold/clip --> resample --> normalize
# 'threshold': performs intensity thresholding; i.e., if x[i] < min: x[i] = 0; and if x[i] > max: x[i] = 0
# 'clip': performs intensity clipping; i.e., if x[i] < min: x[i] = min; and if x[i] > max: x[i] = max
# 'threshold'/'clip': if either min/max is not defined, it is taken as the minimum/maximum of the image, respectively
# 'normalize': performs z-score normalization: https://torchio.readthedocs.io/transforms/preprocessing.html?highlight=ToCanonical#torchio.transforms.ZNormalization
# 'resample: resolution: X,Y,Z': resample the voxel resolution: https://torchio.readthedocs.io/transforms/preprocessing.html?highlight=ToCanonical#torchio.transforms.Resample
# 'resample: resolution: X': resample the voxel resolution in an isotropic manner: https://torchio.readthedocs.io/transforms/preprocessing.html?highlight=ToCanonical#torchio.transforms.Resample
# resize the image(s) and mask (this should be greater than or equal to patch_size) - https://github.com/FETS-AI/GANDLF/issues/116; resize is done ONLY when resample is not defined
data_preprocessing:
  {
    'normalize_nonZero',
  }
# various data augmentation techniques
# options: affine, elastic, downsample, motion, ghosting, bias, blur, gaussianNoise, swap
# keep/edit as needed
# all transforms: https://torchio.readthedocs.io/transforms/transforms.html?highlight=transforms
# 'kspace': one of motion, ghosting or spiking is picked (randomly) for augmentation
# 'probability' subkey adds the probability of the particular augmentation getting added during training (this is always 1 for normalize and resampling)
data_augmentation: 
  {
    'affine',
    'elastic',
    'kspace':{
      'probability': 0.5
    },
    'bias',
    'blur',
    'noise',
  }
# parallel training on HPC - here goes the command to prepend to send to a high performance computing
# cluster for parallel computing during multi-fold training
# not used for single fold training
# this gets passed before the training_loop, so ensure enough memory is provided along with other parameters
# that your HPC would expect
# ${outputDir} will be changed to the outputDir you pass in CLI + '/${fold_number}'
# ensure that the correct location of the virtual environment is getting invoked, otherwise it would pick up the system python, which might not have all dependencies
parallel_compute_command: 'qsub -b y -l gpu -l h_vmem=32G -cwd -o ${outputDir}/\$JOB_ID.stdout -e ${outputDir}/\$JOB_ID.stderr `pwd`/sge_wrapper _correct_location_of_virtual_environment_/venv/bin/python'
## queue configuration - https://torchio.readthedocs.io/data/patch_training.html?#queue
# this determines the maximum number of patches that can be stored in the queue. Using a large number means that the queue needs to be filled less often, but more CPU memory is needed to store the patches
q_max_length: 100
# this determines the number of patches to extract from each volume. A small number of patches ensures a large variability in the queue, but training will be slower
q_samples_per_volume: 10
# this determines the number subprocesses to use for data loading; '0' means main process is used
<<<<<<< HEAD
q_num_workers: 16 # scale based on available cpu resources
=======
q_num_workers: 16 # change according to available cpu threads
>>>>>>> da768ad7
# used for debugging
q_verbose: False<|MERGE_RESOLUTION|>--- conflicted
+++ resolved
@@ -99,10 +99,6 @@
 # this determines the number of patches to extract from each volume. A small number of patches ensures a large variability in the queue, but training will be slower
 q_samples_per_volume: 10
 # this determines the number subprocesses to use for data loading; '0' means main process is used
-<<<<<<< HEAD
-q_num_workers: 16 # scale based on available cpu resources
-=======
 q_num_workers: 16 # change according to available cpu threads
->>>>>>> da768ad7
 # used for debugging
 q_verbose: False