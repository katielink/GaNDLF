--- conflicted
+++ resolved
@@ -29,11 +29,7 @@
     "exp_range",
 ]
 all_clip_modes = ["norm", "value", "agc"]
-<<<<<<< HEAD
-all_norm_type = ["batch", "instance", "none"]
-=======
 all_norm_type = ["batch", "instance"]
->>>>>>> f9d35012
 
 patch_size = {"2D": [128, 128, 1], "3D": [32, 32, 32]}
 
@@ -432,39 +428,6 @@
     print("passed")
 
 
-<<<<<<< HEAD
-def test_normtype_train_classification_rad_3d(device):
-    # read and initialize parameters for specific data dimension
-    parameters = parseConfig(
-        testingDir + "/config_classification.yaml", version_check=False
-    )
-    parameters["modality"] = "rad"
-    parameters["patch_size"] = patch_size["3D"]
-    parameters["model"]["dimension"] = 3
-    parameters["model"]["amp"] = True
-    # read and parse csv
-    training_data, parameters["headers"] = parseTrainingCSV(
-        inputDir + "/train_3d_rad_classification.csv"
-    )
-    parameters = populate_header_in_parameters(parameters, parameters["headers"])
-    parameters["model"]["num_channels"] = len(parameters["headers"]["channelHeaders"])
-    parameters["model"]["class_list"] = parameters["headers"]["predictionHeaders"]
-    parameters["model"]["architecture"] = "vgg16"
-    # loop through selected models and train for single epoch
-    for norm_type in all_norm_type:
-        parameters["model"]["norm_type"] = norm_type
-        # shutil.rmtree(outputDir)  # overwrite previous results
-        Path(outputDir).mkdir(parents=True, exist_ok=True)
-        TrainingManager(
-            dataframe=training_data,
-            outputDir=outputDir,
-            parameters=parameters,
-            device=device,
-            reset_prev=True,
-        )
-    shutil.rmtree(outputDir)  # overwrite previous results
-    print("passed")
-=======
 def test_normtype_train_segmentation_rad_3d(device):
     # read and initialize parameters for specific data dimension
     print("Starting 3D Rad segmentation tests")
@@ -499,5 +462,4 @@
                 reset_prev=True,
             )
 
-        print("passed")
->>>>>>> f9d35012
+        print("passed")