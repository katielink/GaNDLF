## 0.0.16
- Added a script "gandlf_deploy", allowing deployment of models into MLCubes (currently requires Docker)
- ImageNet pre-trained models for UNet with variable encoders is now available
- ACS/Soft conversion is available for ImageNet-pretrained UNet
- Updated links, copyright and email to MLCommons
- Allowing provision for user to generate multiple configurations for experimentation
- Added ability to combine classification inference results from different architectures
- Added ability to save `initial` and `latest` models in addition to `best`
- Added ability to specify testing data csv in main cli
- Normalized surface dice has been added
- Added dedicated script to perform post-training model optimization
<<<<<<< HEAD
- Added getting started guide
=======
- Added CI and documentation for OpenFL integration
>>>>>>> 90ad32b8

## 0.0.15
- Updated `setup.py` for `python>=3.8`
- `stride_size` is now handled internally for histology data
- Probability maps are now saved overlaid with original WSI
- Added ability to print model size and summary at run-time
- Improved error checking added for WSI inference
- VIPS has been removed from dependencies
- Failed unit test cases are now recorded
- Per class accuracy has been added as a metric
- Dedicated rescaling preprocessing function added for increased flexibility
- Largest Connected Component Analysis is now added
- Included metrics using overall predictions and ground truths

## 0.0.14

- Add an option (`"save_training"`) to save training patches
- Add option to save per-label segmentation metrics
- Separate `"motion"` artifact
- `DenseNet` now supports `InstanceNorm`
- Updated implementations of `VGG` and `DenseNet` to use `ModelBase` for consistency
- Model saving now includes the git commit hash
- Added FAQ in documentation
- Accuracy is now standardized from `torchmetrics`
- New post-processing module added
- Anonymization module has been added
- More progress bars added for better feedback
- NIfTI conversion added in anonymization
- Using TiffSlide instead of OpenSlide
- Minimum resampling resolution is now available
- Adding option to resize images and resize patches separately
- Reverse one-hot logic is now updated to output unique labels
- User can now resume previous training with and without parameter/data updates
- Docker images are now getting built
- Inference works without having access to ground truth labels
- Map output labels using post-processing before saving
- Enable customized histology classification output via heatmaps
- Added ImageNet pre-trained models
- Added RGBA to RGB conversion for preprocessing
- Model can now be saved at every epoch
- Different options for final inference
- Added submodule to handle template-based normalization
- RGB conversion submodule added to handle alpha channel conversions
- Sigmoid multiplier option has been added
- Compute objects can now be requested using developer-level functions
- Transformer-based networks, TransUNet and UNetR are now available
- Can now perform histology computation using microns

## 0.0.13

- Deep supervision added
- Documentation updated
- Model IO is now standardized

## 0.0.12

- Misc bugfixes
- Automatic check-pointing of the model has been added
- Extending the codebase has been simplified
- New optimizers added
- New metrics added
- Affine augmentation can now be significantly fine-tuned
- Update logic for penalty calculation
- RGB-specific augmentation added
- Cropping added

## 0.0.11

- Misc bugfixes for segmentation and classification
- DFU 2021 parameter file added
- Added SDNet for supervised learning - https://doi.org/10.1016/j.media.2019.101535
- Added option to re-orient all images to canonical
- Preprocessing and augmentation made into separate submodules

## 0.0.10

- Half-time epoch loss and metric output added for increased information
- Gradient clipping added
- Per-epoch details in validation output added
- Different types of normalization layer options added
- Hausdorff as a validation metric has been added
- New option to save preprocessed data before the training starts

## 0.0.9

- Refactoring the training and inference code
- Added offline mechanism to generate padded images to improve training RAM requirements

## 0.0.8

- Pre-split training/validation data can now be provided
- Major code refactoring to make extensions easier
- Added a way to ignore a label during validation dice calculation
- Added more options for VGG
- Tests can now be run on GPU
- New scheduling options added

## 0.0.7

- New modality switch added for rad/path
- Class list can now be defined as a range
- Added option to train and infer on fused labels
- Rotation 90 and 180 augmentation added
- Cropping zero planes added for preprocessing
- Normalization options added
- Added option to save generated masks on validation and (if applicable) testing data

## 0.0.6

- Added PyVIPS support
- SubjectID-based split added

## 0.0.5

- 2D support added
- Pre-processing module added
  - Added option to threshold or clip the input image
- Code consolidation
- Added generic DenseNet
- Added option to switch between Uniform and Label samplers
- Added histopathology input (patch-based extraction)

## 0.0.4

- Added full image validation for generating loss and dice scores
- Nested cross-validation added
  - Collect statistics and plot them
- Weighted DICE computation for handling class imbalances in segmentation

## 0.0.3 

- Added detailed documentation
- Added MSE from Torch 
- Added option to parameterize model properties
  - Final convolution layer (softmax/sigmoid/none)
- Added option to resize input dataset
- Added new regression architecture (VGG)
- Version checking in config file

## 0.0.2

- More scheduling options
- Automatic mixed precision training is now enabled by default
- Subject-based shuffle for training queue construction is now enabled by default
- Single place to parse and pass around parameters to make training/inference API easier to handle
- Configuration file mechanism switched to YAML

## 0.0.1 (2020/08/25)

- First tag of GaNDLF
- Initial feature list:
  - Supports multiple
    - Deep Learning model architectures
    - Channels/modalities 
    - Prediction classes
  - Data augmentation
  - Built-in cross validation<|MERGE_RESOLUTION|>--- conflicted
+++ resolved
@@ -9,11 +9,8 @@
 - Added ability to specify testing data csv in main cli
 - Normalized surface dice has been added
 - Added dedicated script to perform post-training model optimization
-<<<<<<< HEAD
+- Added CI and documentation for OpenFL integration
 - Added getting started guide
-=======
-- Added CI and documentation for OpenFL integration
->>>>>>> 90ad32b8
 
 ## 0.0.15
 - Updated `setup.py` for `python>=3.8`
