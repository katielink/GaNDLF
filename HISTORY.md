--- conflicted
+++ resolved
@@ -30,11 +30,8 @@
 - Sigmoid multiplier option has been added
 - Compute objects can now be requested using developer-level functions
 - Transformer-based networks, TransUNet and UNetR are now available
-<<<<<<< HEAD
+- Can now perform histology computation using microns
 - ImageNet pre-trained models for UNet is now available
-=======
-- Can do histology computation using microns
->>>>>>> 07305dd3
 
 ## 0.0.13
 
